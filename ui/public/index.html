--- conflicted
+++ resolved
@@ -11,12 +11,6 @@
       manifest.json provides metadata used when your web app is added to the
       homescreen on Android. See https://developers.google.com/web/fundamentals/engage-and-retain/web-app-manifest/
     -->
-<<<<<<< HEAD
-    <link rel="manifest" href="%PUBLIC_URL%/manifest.json">
-    <link rel="shortcut icon" href="%PUBLIC_URL%/favicon.ico">
-    <link rel="stylesheet" type="text/css" href="%PUBLIC_URL%/custom.css" media="screen" />
-    <title>{{ .KarmaName }}</title>
-=======
     <link rel="manifest" href="%PUBLIC_URL%/manifest.json" />
     <link rel="shortcut icon" href="%PUBLIC_URL%/favicon.ico" />
     <link
@@ -25,8 +19,7 @@
       href="%PUBLIC_URL%/custom.css"
       media="screen"
     />
-    <title>karma</title>
->>>>>>> 9b23932e
+    <title>{{ .KarmaName }}</title>
   </head>
   <body>
     <noscript>
