import React from "react";

import { mount } from "enzyme";

import toDiffableHtml from "diffable-html";

import { MockThemeContext } from "__fixtures__/Theme";
import { useFetchGetMock } from "__fixtures__/useFetchGet";
import { NewEmptyMatcher, MatcherWithIDT } from "Stores/SilenceFormStore";
import { ThemeContext } from "Components/Theme";
import { useFetchGet } from "Hooks/useFetchGet";
import { LabelNameInput } from "./LabelNameInput";

let matcher: MatcherWithIDT;

beforeEach(() => {
  matcher = NewEmptyMatcher();
  matcher.name = "cluster";
});

afterEach(() => {
  jest.restoreAllMocks();
  (useFetchGet as jest.MockedFunction<typeof useFetchGetMock>).mockReset();
});

const MountedLabelNameInput = (isValid: boolean) => {
<<<<<<< HEAD
  return mount(
    <LabelNameInput matcher={matcher} isValid={isValid} isDisabled={false} />
  );
=======
  return mount(<LabelNameInput matcher={matcher} isValid={isValid} />, {
    wrappingComponent: ThemeContext.Provider,
    wrappingComponentProps: { value: MockThemeContext },
  });
>>>>>>> 2f17f505
};

describe("<LabelNameInput />", () => {
  it("matches snapshot", () => {
    const tree = MountedLabelNameInput(true);
    expect(toDiffableHtml(tree.html())).toMatchSnapshot();
  });

  it("doesn't renders ValidationError after passed validation", () => {
    // clear the name so placeholder is rendered
    matcher.name = "";
    const tree = MountedLabelNameInput(true);
    expect(toDiffableHtml(tree.html())).toMatch(/Label name/);
    expect(toDiffableHtml(tree.html())).not.toMatch(/fa-exclamation-circle/);
    expect(toDiffableHtml(tree.html())).not.toMatch(/Required/);
  });

  it("renders ValidationError after failed validation", () => {
    // clear the name so placeholder is rendered
    matcher.name = "";
    const tree = MountedLabelNameInput(false);
    expect(toDiffableHtml(tree.html())).not.toMatch(/Label name/);
    expect(toDiffableHtml(tree.html())).toMatch(/fa-exclamation-circle/);
    expect(toDiffableHtml(tree.html())).toMatch(/Required/);
  });

  it("renders suggestions", () => {
    const tree = MountedLabelNameInput(true);
    tree.find("input").simulate("change", { target: { value: "f" } });
    const options = tree.find("div.react-select__option");
    expect(options).toHaveLength(2);
    expect(options.at(0).text()).toBe("job");
    expect(options.at(1).text()).toBe("instance");
  });

  it("clicking on options updates the matcher", () => {
    const tree = MountedLabelNameInput(true);
    tree.find("input").simulate("change", { target: { value: "f" } });
    const option = tree.find("div.react-select__option").at(0);
    option.simulate("click");
    expect(matcher.name).toBe("job");
  });

  it("populates suggestions on mount", () => {
    MountedLabelNameInput(true);
    expect(
      (useFetchGet as jest.MockedFunction<typeof useFetchGetMock>).mock
        .calls[0][0]
    ).toBe("./labelNames.json");
  });

  it("handles fetch errors when populating suggestions", () => {
    useFetchGetMock.fetch.setMockedData({
      response: null,
      error: "fake error",
      isLoading: false,
      isRetrying: false,
      retryCount: 0,
      get: jest.fn(),
      cancelGet: jest.fn(),
    });
    const tree = MountedLabelNameInput(true);
    tree.find("input").simulate("change", { target: { value: "f" } });
    const options = tree.find("div.react-select__option");
    expect(options).toHaveLength(0);
  });
});<|MERGE_RESOLUTION|>--- conflicted
+++ resolved
@@ -24,16 +24,10 @@
 });
 
 const MountedLabelNameInput = (isValid: boolean) => {
-<<<<<<< HEAD
-  return mount(
-    <LabelNameInput matcher={matcher} isValid={isValid} isDisabled={false} />
-  );
-=======
-  return mount(<LabelNameInput matcher={matcher} isValid={isValid} />, {
+  return mount(<LabelNameInput matcher={matcher} isValid={isValid} isDisabled={false} />, {
     wrappingComponent: ThemeContext.Provider,
     wrappingComponentProps: { value: MockThemeContext },
   });
->>>>>>> 2f17f505
 };
 
 describe("<LabelNameInput />", () => {
