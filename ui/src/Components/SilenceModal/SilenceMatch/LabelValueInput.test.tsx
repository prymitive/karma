--- conflicted
+++ resolved
@@ -34,16 +34,12 @@
       silenceFormStore={silenceFormStore}
       matcher={matcher}
       isValid={isValid}
-<<<<<<< HEAD
       isDisabled={false}
-    />
-=======
     />,
     {
       wrappingComponent: ThemeContext.Provider,
       wrappingComponentProps: { value: MockThemeContext },
     }
->>>>>>> 2f17f505
   );
 };
 
